--- conflicted
+++ resolved
@@ -116,16 +116,6 @@
         ),
     )
 
-    default_target_link_uri = models.CharField(
-        verbose_name=_("Default Target Link URI"),
-        null=True,
-        blank=True,
-        max_length=1000,
-        help_text=_(
-            "The default target_link_uri sent as part of the tool launch. This value can be left empty. This value can also be overridden in Composer when a tool is added to a course unit."
-        ),
-    )
-
     active = models.BooleanField(
         default=False,
         blank=False,
@@ -309,49 +299,26 @@
         blank=True,
         max_length=1000,
         help_text=_(
-<<<<<<< HEAD
             "A custom target link helps direct to a particular resources in the external tool. If this URL is not defined, the default launch URI of the ExternalToolProvider will be used to launch the tool."
-=======
-            "A custom target link helps direct to a particular resources in the external tool. If this URL is not defined, the default target_link_uri defined in the ExternalTool Provider is used."
->>>>>>> 7f43637b
-        ),
-    )
-
-    @property
-    def default_target_link_uri(self) -> Optional[str]:
-        """
-        The default target link URI for this external tool view. This is the URL that will
-        launch (once the login process is complete) a specific view of the tool for
-        this particular point in the course. So this URL might be a very specific path
-        to a particular resource in the tool.
+        ),
+    )
+
+    @property
+    def target_link_uri(self) -> Optional[str]:
+        """
+        The target link URI for this external tool view. In LTIv1.3,
+        sometimes the `target_link_uri` is used by the platform to
+        tell the tool exactly what resource to show.
 
         Returns:
             Optional[str]: _description_
         """
-        if self.external_tool_provider:
-            return self.external_tool_provider.default_target_link_uri
-        return None
-
-    @property
-    def target_link_uri(self) -> Optional[str]:
-        """
-        The target link URI for this external tool view. In LTIv1.3,
-        sometimes the `target_link_uri` is used by the platform to 
-        tell the tool exactly what resource to show. 
-        
-        Returns:
-            Optional[str]: _description_
-        """
 
         if self.custom_target_link_uri:
             return self.custom_target_link_uri
-<<<<<<< HEAD
-
-        return default_launch_uri
-=======
-        else:
-            return self.default_target_link_uri
->>>>>>> 7f43637b
+        elif self.external_tool_provider:
+            return self.external_tool_provider.launch_uri
+        return None
 
     @property
     def launch_uri(self) -> str:
